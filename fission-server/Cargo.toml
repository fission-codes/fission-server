--- conflicted
+++ resolved
@@ -41,12 +41,8 @@
 base64 = "0.21"
 base64-url = "2.0.0"
 bb8 = "0.8.0"
-<<<<<<< HEAD
+bytes = "1.4.0"
 chrono = { version = "0.4", default-features = false, features = ["clock", "serde"] }
-=======
-bytes = "1.4.0"
-chrono = { version = "0.4", default-features = false, features = ["clock"] }
->>>>>>> d2405aaa
 config = "0.13"
 console-subscriber = { version = "0.1", default-features = false, features = [ "parking_lot" ], optional = true }
 const_format = "0.2"

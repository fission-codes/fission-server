--- conflicted
+++ resolved
@@ -4,6 +4,7 @@
 
 use chrono::NaiveDateTime;
 use diesel::prelude::*;
+use tracing::log;
 use utoipa::ToSchema;
 
 use diesel_async::RunQueryDsl;
@@ -78,15 +79,11 @@
     ) -> Result<Self, diesel::result::Error> {
         let ipfs = ipfs_api::IpfsClient::default();
 
-<<<<<<< HEAD
         let result = ipfs.pin_add(cid, true).await;
 
         if result.is_err() {
-            println!("oh right {:?}", result);
-=======
-        if ipfs.pin_add(cid, true).await.is_err() {
+            log::debug!("Error communicating with IPFS: {:?}", result);
             // FIXME: Use better error
->>>>>>> 845bd5cf
             return Err(diesel::result::Error::NotFound);
         }
 

//! App model

use chrono::NaiveDateTime;
use diesel::prelude::*;

#[derive(Debug, Queryable)]
/// App model
pub struct App {
    /// Internal Database Identifier
    pub id: i32,
<<<<<<< HEAD
    /// Foreign key to the owner account
    pub owner_id: i32,
=======
    pub cid: Option<String>,
>>>>>>> adf04209

    /// Inserted at timestamp
    pub inserted_at: NaiveDateTime,
    /// Updated at timestamp
    pub updated_at: NaiveDateTime,

<<<<<<< HEAD
    /// CID of the app
    pub cid: String,
=======
    pub owner_id: i32,
>>>>>>> adf04209
}<|MERGE_RESOLUTION|>--- conflicted
+++ resolved
@@ -8,22 +8,17 @@
 pub struct App {
     /// Internal Database Identifier
     pub id: i32,
-<<<<<<< HEAD
-    /// Foreign key to the owner account
-    pub owner_id: i32,
-=======
+    /// CID of the app
     pub cid: Option<String>,
->>>>>>> adf04209
 
     /// Inserted at timestamp
     pub inserted_at: NaiveDateTime,
     /// Updated at timestamp
     pub updated_at: NaiveDateTime,
 
-<<<<<<< HEAD
-    /// CID of the app
-    pub cid: String,
-=======
+    /// Foreign key to the owner account
     pub owner_id: i32,
->>>>>>> adf04209
+
+    /// Foreign key to the volume
+    pub volume_id: Option<i32>,
 }
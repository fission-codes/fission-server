//! Volume routes

use crate::{
    authority::Authority,
    db::{self},
    error::AppResult,
    models::{account::Account, volume::NewVolumeRecord},
    router::AppState,
};
use axum::extract::{Json, Path, State};
use http::StatusCode;

#[utoipa::path(
    get,
    path = "/api/account/{username}/volume/cid",
    security(
        ("ucan_bearer" = []),
    ),
    responses(
        (status = 200, description = "Found volume", body=account::AccountRequest),
        (status = 400, description = "Invalid request", body=AppError),
        (status = 401, description = "Unauthorized"),
        (status = 500, description = "Internal Server Error", body=AppError)
    )
)]

/// GET handler to retrieve account volume CID
pub async fn get_cid(
    State(state): State<AppState>,
    Path(username): Path<String>,
) -> AppResult<(StatusCode, Json<NewVolumeRecord>)> {
    let mut conn = db::connect(&state.db_pool).await?;
<<<<<<< HEAD
=======
    let account = Account::find_by_username(&mut conn, username).await?;
    let volume = account.get_volume(&mut conn).await?;
>>>>>>> 71924874

    let volume = Account::find_by_username(&mut conn, Some(authority.ucan), username)
        .await?
        .get_volume(&mut conn)
        .await?;

    if let Some(volume) = volume {
        Ok((StatusCode::OK, Json(volume)))
    } else {
        Ok((StatusCode::NO_CONTENT, Json(NewVolumeRecord::default())))
    }
}

#[utoipa::path(
    put,
    path = "/api/account/{username}/volume/cid",
    security(
        ("ucan_bearer" = []),
    ),
    responses(
        (status = 200, description = "Successfully updated Volume", body=NewVolume),
        (status = 400, description = "Invalid request", body=AppError),
        (status = 401, description = "Unauthorized"),
        (status = 500, description = "Internal Server Error", body=AppError)
    )
)]

/// Handler to update the CID associated with an account's volume
pub async fn update_cid(
    State(state): State<AppState>,
    _authority: Authority,
    Path(username): Path<String>,
    Json(payload): Json<NewVolumeRecord>,
) -> AppResult<(StatusCode, Json<NewVolumeRecord>)> {
    let mut conn = db::connect(&state.db_pool).await?;
<<<<<<< HEAD
    let account = Account::find_by_username(&mut conn, Some(authority.ucan), username).await?;
    let volume = account.update_volume_cid(&mut conn, &payload.cid).await?;
=======
    let account = Account::find_by_username(&mut conn, username).await?;
    let volume = account.update_volume_cid(&mut conn, payload.cid).await?;
>>>>>>> 71924874

    Ok((StatusCode::OK, Json(volume)))
}<|MERGE_RESOLUTION|>--- conflicted
+++ resolved
@@ -30,11 +30,6 @@
     Path(username): Path<String>,
 ) -> AppResult<(StatusCode, Json<NewVolumeRecord>)> {
     let mut conn = db::connect(&state.db_pool).await?;
-<<<<<<< HEAD
-=======
-    let account = Account::find_by_username(&mut conn, username).await?;
-    let volume = account.get_volume(&mut conn).await?;
->>>>>>> 71924874
 
     let volume = Account::find_by_username(&mut conn, Some(authority.ucan), username)
         .await?
@@ -70,13 +65,8 @@
     Json(payload): Json<NewVolumeRecord>,
 ) -> AppResult<(StatusCode, Json<NewVolumeRecord>)> {
     let mut conn = db::connect(&state.db_pool).await?;
-<<<<<<< HEAD
-    let account = Account::find_by_username(&mut conn, Some(authority.ucan), username).await?;
+    let account = Account::find_by_username(&mut conn, username).await?;
     let volume = account.update_volume_cid(&mut conn, &payload.cid).await?;
-=======
-    let account = Account::find_by_username(&mut conn, username).await?;
-    let volume = account.update_volume_cid(&mut conn, payload.cid).await?;
->>>>>>> 71924874
 
     Ok((StatusCode::OK, Json(volume)))
 }
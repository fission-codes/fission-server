--- conflicted
+++ resolved
@@ -35,7 +35,6 @@
     }
 }
 
-<<<<<<< HEAD
 diesel::table! {
     volumes (id) {
         id -> Int4,
@@ -49,7 +48,4 @@
 diesel::joinable!(apps -> accounts (owner_id));
 diesel::joinable!(apps -> volumes (volume_id));
 
-diesel::allow_tables_to_appear_in_same_query!(accounts, apps, email_verifications, volumes,);
-=======
-diesel::allow_tables_to_appear_in_same_query!(accounts, apps, email_verifications,);
->>>>>>> adf04209
+diesel::allow_tables_to_appear_in_same_query!(accounts, apps, email_verifications, volumes,);